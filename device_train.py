import argparse
import json
import time

import jax
import numpy as np
import optax

import wandb
from tqdm import tqdm


from mesh_transformer import util
from mesh_transformer.checkpoint import read_ckpt, write_ckpt
from mesh_transformer.transformer_shard import CausalTransformer
from tfrecord_loader import TFRecordNewInputs
from smart_open import open
from google.cloud import storage
from google.cloud.exceptions import NotFound

from mesh_transformer.util import clip_by_global_norm, additive_weight_decay


def parse_args():
    # Parse command line arguments
    parser = argparse.ArgumentParser(description="""
    To use, download the full checkpoint archive, extract and upload to a GCS bucket, and set that as --tune-model-path
    Modify the config file:
        - set `model_dir` to where the checkpoints should be written during training
        - set `train_set`, `val_set` to index files for your data
        - set `tpu_size` to 8 (if on a v3-8)
        - set `warmup_steps`, `anneal_steps`, `lr`, `end_lr` to the lr schedule for your finetuning run
        - the global step will reset to 0, keep that in mind when writing your lr schedule
    To prepare data in the expected data format:
        - use the script `create_finetune_tfrecords.py` in this repo to create data in the expected format
        - upload the .tfrecords files to GCS
        - save their GCS paths to a index file under `data/`, see existing files for examples
    """,
    formatter_class=argparse.RawTextHelpFormatter)
    parser.add_argument("--config", type=str, default=None, help="Config file location")
    parser.add_argument("--tune-model-path", type=str, default=None, help="Base model to finetune")
    parser.add_argument("--fresh-opt", default=False, action="store_true", help="Use a newly initialized optimizer, ignoring any optimizer state saved in the base checkpoint")
<<<<<<< HEAD
    parser.add_argument("--log-generation", default=False, action="store_true", help="Generate text samples and log to Weights & Biases at every validation")
=======
    parser.add_argument("--wandb-project", type=str, default="mesh-transformer-jax", help="Weights & Biases project name")
>>>>>>> 7cd6f9b4

    args = parser.parse_args()
    return args


def save(network, step, bucket, path, mp, aux=None, keep_n=3, delete_old=True, wandb_artifacts=None):
    assert path
    client = storage.Client()

    if aux is None:
        aux = {}

    try:
        with open(f"gs://{bucket}/{path}/meta.json", "r") as f:
            meta = json.load(f)
    except:
        # create metadata file
        with open(f"gs://{bucket}/{path}/meta.json", "w") as f:
            json.dump({
                "step": 0,
                "checkpoints": [],
                "aux": {}
            }, f)

    # do sharded checkpoint writing
    start = time.time()
    res = []
    for shard_id in range(mp):
        write_ckpt(network.state, f"gs://{bucket}/{path}/step_{step}/", shard_id)
        # # Write artifacts file
        # if wandb_artifacts is not None:
        #     wandb_artifacts[shard_id].add_file(f"gs://{bucket}/{path}/step_{step}/{shard_id}")
        #     wandb.log_artifact(wandb_artifacts[shard_id], aliases=[f'step={step}',f'shard={shard_id}'])

    print(f"Wrote checkpoint in {time.time() - start:.06}s")

    with open(f"gs://{bucket}/{path}/meta.json", "r") as f:
        meta = json.load(f)

    meta["step"] = step
    meta["checkpoints"].append(step)
    all_aux = meta.get("aux", {})

    while len(meta["checkpoints"]) > keep_n:
        ckpt_to_delete = meta["checkpoints"].pop(0)

        try:
            del all_aux[str(ckpt_to_delete)]
        except:
            print(f"failed to delete the aux state for {step}")

        if delete_old:
            print(f"deleting checkpoint {ckpt_to_delete}")
            for blob in client.list_blobs(bucket, prefix=f"{path}/step_{ckpt_to_delete}/"):
                # print(f"deleting {blob.name}")
                assert path in blob.name
                blob.delete()
        else:
            print(f"keeping checkpoint {ckpt_to_delete}")

    all_aux[step] = aux
    meta["aux"] = all_aux

    with open(f"gs://{bucket}/{path}/meta.json", "w") as f:
        json.dump(meta, f)


def train_step(network, data):
    inputs = {
        "obs": data[:, :, :-1],
        "target": data[:, :, 1:],
    }

    loss, last_loss, grad_norm, grad_norm_micro = network.train(inputs)

    return (
        np.array(loss).mean(),
        np.array(last_loss).mean(),
        np.array(grad_norm).mean(),
        np.array(grad_norm_micro).mean(),
    )


def eval_step(network, data):
    inputs = {
        "obs": data[:, :-1],
        "target": data[:, 1:],
    }

    out = network.eval(inputs)
    loss = out["loss"]

    return np.array(loss).mean()


if __name__ == "__main__":
    args = parse_args()
    params = json.load(open(args.config))

    gradient_accumulation_steps = params.get("gradient_accumulation_steps", 1)
    per_replica_batch = params["per_replica_batch"]
    cores_per_replica = params["cores_per_replica"]

    assert cores_per_replica <= 8

    bucket = params["bucket"]
    model_dir = params["model_dir"]
    layers = params["layers"]
    d_model = params["d_model"]
    n_heads = params["n_heads"]
    n_vocab = params["n_vocab"]
    seq = params["seq"]
    norm = params["norm"]

    val_batches = params["val_batches"]
    val_every = params["val_every"]
    ckpt_every = params["ckpt_every"]
    keep_every = params["keep_every"]
    eval_tasks = params["eval_harness_tasks"]
    total_steps = params["total_steps"]

    pe = params["pe"]
    assert pe in ["fixed", "rotary", "t5"]

    warmup_steps = params["warmup_steps"]
    anneal_steps = params["anneal_steps"]
    lr = params["lr"]
    end_lr = params["end_lr"]
    weight_decay = params["weight_decay"]
   
    # alpha parameter for the exponential moving averages used to compute B_simple
    noise_scale_alpha = params.get("noise_scale_alpha", 0.01)

    scheduler = util.gpt3_schedule(warmup_steps, anneal_steps, lr, end_lr)
<<<<<<< HEAD
    
=======

>>>>>>> 7cd6f9b4
    opt = optax.chain(
        optax.scale(1 / gradient_accumulation_steps),
        clip_by_global_norm(1),
        optax.scale_by_adam(),
        additive_weight_decay(weight_decay),
        optax.scale(-1),
        optax.scale_by_schedule(scheduler)
    )

    params["optimizer"] = opt

    start = time.time()
    tpu_size = jax.device_count()
    if tpu_size < cores_per_replica:
        msg = f"each shard needs a separate device, but device count ({tpu_size}) < shard count ({cores_per_replica})"
        raise ValueError(msg)
    print(f"jax devices: {tpu_size}")
    print(f"jax runtime initialized in {time.time() - start:.06}s")

    mesh_shape = (tpu_size // cores_per_replica, cores_per_replica)
    devices = np.array(jax.devices()).reshape(mesh_shape)

    # pick initial ckpt - based on tuning vs train from scratch

    step = 0
    initial_ckpt_state_path = None
    train_loader = None

    if args.tune_model_path:
        print('`--tune_model_path` passed: we are beginning a fine-tuning run')
        fine_tuning = True
        initial_ckpt_state_path = args.tune_model_path
    else:
        print('`--tune_model_path` not passed: we are continuing a fine-tuning run from a checkpoint (or we are not fine-tuning)')
        fine_tuning = False
        initial_ckpt_model_dir = model_dir
        initial_ckpt_path = f"gs://{bucket}/{initial_ckpt_model_dir}"
        meta_path = f"{initial_ckpt_path}/meta.json"

        try:
            with open(meta_path, "r") as f:
                meta = json.load(f)
            ckpt_step = meta["checkpoints"][-1]
            initial_ckpt_state_path = f"{initial_ckpt_path}/step_{ckpt_step}/"
            print(f"state will be restored from checkpoint {ckpt_step}")

            step = ckpt_step
            train_loader = meta['aux'][str(ckpt_step)].get("train_loader", None)
        except NotFound:
            # no checkpoint, start at zero
            print(f"No checkpoint to load at {initial_ckpt_path}. Training from scratch.")

    if initial_ckpt_state_path:
        print(f"path to load checkpoint from: {initial_ckpt_state_path}")
    else:
        print("not loading from a checkpoint")

    # set up datasets
    print("setting up datasets")

    train_dataset = TFRecordNewInputs(f"data/{params['train_set']}",
                                      batch_size=(
                                          gradient_accumulation_steps,
                                          per_replica_batch * tpu_size // cores_per_replica),
                                      sample_size=params['seq'],
                                      restore_state=train_loader)

    global_val_batch = per_replica_batch * tpu_size // cores_per_replica

    val_sets = {}

    for k, v in params["val_set"].items():
        val_sets[k] = TFRecordNewInputs(
            f"data/{v}", batch_size=(global_val_batch,), sample_size=seq
        )

    # tok/sec metrics
    sequences_per_step = gradient_accumulation_steps * (per_replica_batch * tpu_size // cores_per_replica)
    tokens_per_step = params['seq'] * sequences_per_step

    # load + run
    with jax.experimental.maps.mesh(devices, ('dp', 'mp')):
        print("initializing network")
        network = CausalTransformer(params)

        if initial_ckpt_state_path:
            print("loading network")
            if fine_tuning:
                # get the scheduler step stored in the just-initialized optimizer
                # should be zero
                init_sched_state = network.state["opt_state"][-1]

            start = time.time()
            network.state = read_ckpt(network.state, initial_ckpt_state_path, devices.shape[1], load_opt=(not args.fresh_opt))

            if fine_tuning:
                # overwrite the loaded scheduler step with zeros
                # this makes fine-tuning use the lr schedule in
                network.state["opt_state"][-1] = init_sched_state

            print(f"network loaded in {time.time() - start:.06}s")

        print('compiling train fn')
        start = time.time()
        loss, last_loss, grad_norm, grad_norm_micro = train_step(
            network, train_dataset.get_samples()
        )
        step += 1
        print(f"Train fn compiled in {time.time() - start:.06}s")

        print('compiling eval fn')
        start = time.time()
        for val_set in val_sets.values():
            eval_step(network, val_set.get_samples())
            val_set.reset()
        print(f"Eval fn compiled in {time.time() - start:.06}s")

        wandb.init(project=params["wandb_project"], name=params["name"], config=params)
<<<<<<< HEAD
        if args.log_generation: 
            text_table = wandb.Table(columns=["step", "sample_idx", "temp", "top_p", "val_loss", "prompt", "text"])
=======
>>>>>>> 7cd6f9b4

        G_noise_avg = None
        S_noise_avg = None

        while True:
            if (step % ckpt_every == 1) or step == total_steps:
                print(f"saving a checkpoint for step {step}")
                save(network, step, bucket, model_dir,
                     mp=cores_per_replica,
                     aux={"train_loader": train_dataset.get_state()},
                     delete_old=True,
                     wandb_artifacts=wandb_checkpoints
                     )

            if step % val_every == 1:  # 1 because we've already taken a step to compile train fn
                for name, val_set in val_sets.items():
                    val_loss = []
                    for i, _ in tqdm(zip(val_set.sample_once(), range(val_batches)),
                                     desc=f"validation for step {step}, set {name}",
                                     total=val_batches):
                        val_loss.append(eval_step(network, i))
                    val_set.reset()

                    val_loss = np.array(val_loss).mean()
                    print(f"validation loss for step {step}, set {name}: {val_loss}")

                    wandb_stats = {f'val/loss_{name}': float(val_loss)}

                    if args.log_generation:
                
                        from mesh_transformer.sampling import nucleaus_sample
                        params["sampler"] = nucleaus_sample
                        
                        import transformers
                        tokenizer = transformers.GPT2TokenizerFast.from_pretrained('gpt2')
                        
                        total_batch = per_replica_batch * jax.device_count() // cores_per_replica

                        context = "EleutherAI is" #input("Type input:")
                        tokens = tokenizer.encode(context)

                        provided_ctx = len(tokens)
                        pad_amount = seq - provided_ctx

                        padded_tokens = np.pad(tokens, ((pad_amount, 0),)).astype(np.uint32)
                        batched_tokens = np.array([padded_tokens] * total_batch)
                        
                        length = np.ones(total_batch, dtype=np.uint32) * len(tokens)
                        top_p=0.9
                        temp=0.75
                        gen_len=512

                        start = time.time()
                        output = network.generate(batched_tokens, length, gen_len, {"top_p": np.ones(total_batch) * top_p, 
                                                                                    "temp": np.ones(total_batch) * temp})

                        for idx, o in enumerate(output[1][0][:, :, 0]):
                            sample = repr(tokenizer.decode(o))
                            print(f"sample {idx}: {sample}")

                            text_table.add_data([step, idx, temp, top_p, float(val_loss), context, sample]) 

                        print(f"completion done in {time.time() - start:06}s")

                        wandb_stats.update({"text_samples/training_samples" : text_table})

                            # samples = []
                            # decoded_tokens = output[1][0]

                            # for o in decoded_tokens[:, :, 0]:
                            #     samples.append(f"\033[1m{context}\033[0m{tokenizer.decode(o)}")

                        #     print(f"completion done in {time.time() - start:06}s")
                        #     return samples

                        # print(infer("EleutherAI is")[0])
                    wandb.log(wandb_stats, step)

            if step == total_steps:
                print("training completed!")
                exit()

            start = time.time()
            loss, last_loss, grad_norm, grad_norm_micro = train_step(
                network, train_dataset.get_samples()
            )
            step += 1

            steps_per_sec = 1 / (time.time() - start)
            tokens_per_sec = tokens_per_step * steps_per_sec
            sequences_processed = sequences_per_step * step
            tokens_processed = tokens_per_step * step

            ### compute summary stats about the gradient

            # converts from grads-summed-over-microbatch (what `CasualTransformer.train` computes)
            # to grads-averaged-over-microbatch (what we want)
            #
            # (when taking gradient steps, the same conversion happens inside the optimizer
            #  via optax.scale(1 / gradient_accumulation_steps))
            grad_norm = grad_norm / gradient_accumulation_steps

            # compute G_noise and S_noise
            # from "An Empirical Model of Large-Batch Training" Appendix A.1
            # here, B_big = gradient_accumulation_steps, and B_small = 1 for convenience
            gbsmall = grad_norm_micro ** 2
            gbbig = grad_norm ** 2
            G_noise = (gradient_accumulation_steps * gbbig - gbsmall) / (
                gradient_accumulation_steps - 1
            )
            S_noise = (gbsmall - gbbig) / (1 - 1 / gradient_accumulation_steps)

            noise_scale_stats = {
                "noise/G_noise": G_noise,
                "noise/S_noise": S_noise,
            }

            # heuristic to avoid reporting G_noise in very early training when gradients are large
            # (these take a long time to wash out of the moving average that defines B_simple)
            use_step_in_noise_avgs = gbbig < 2

            if use_step_in_noise_avgs:
                # compute moving averages of G_noise and S_noise, for B_simple
                if G_noise_avg is None:
                    G_noise_avg = G_noise
                else:
                    G_noise_avg = (1 - noise_scale_alpha) * G_noise_avg + noise_scale_alpha * G_noise

                if S_noise_avg is None:
                    S_noise_avg = S_noise
                else:
                    S_noise_avg = (1 - noise_scale_alpha) * S_noise_avg + noise_scale_alpha * S_noise

                B_simple = S_noise_avg / G_noise_avg

                noise_scale_stats.update(
                    {
                        "noise/G_noise_avg": G_noise_avg,
                        "noise/S_noise_avg": S_noise_avg,
                        "noise/B_simple": B_simple,
                    }
                )

            wandb_stats = {
                "train/loss": loss,
                "train/last_loss": last_loss,
                "train/steps_per_sec": steps_per_sec,
                "train/tokens_per_sec": tokens_per_sec,
                "train/grad_norm": grad_norm,
<<<<<<< HEAD
                "train/learning_rate": float(scheduler(network.state["opt_state"][-1].count[0].item())),
                "train/learning_rate_old": float(scheduler(step)),
=======
                'train/learning_rate': float(scheduler(step)),
>>>>>>> 7cd6f9b4
                "sequences_processed": sequences_processed,
                "tokens_processed": tokens_processed,
            }
            wandb_stats.update(noise_scale_stats)

            wandb.log(wandb_stats, step)<|MERGE_RESOLUTION|>--- conflicted
+++ resolved
@@ -40,11 +40,7 @@
     parser.add_argument("--config", type=str, default=None, help="Config file location")
     parser.add_argument("--tune-model-path", type=str, default=None, help="Base model to finetune")
     parser.add_argument("--fresh-opt", default=False, action="store_true", help="Use a newly initialized optimizer, ignoring any optimizer state saved in the base checkpoint")
-<<<<<<< HEAD
     parser.add_argument("--log-generation", default=False, action="store_true", help="Generate text samples and log to Weights & Biases at every validation")
-=======
-    parser.add_argument("--wandb-project", type=str, default="mesh-transformer-jax", help="Weights & Biases project name")
->>>>>>> 7cd6f9b4
 
     args = parser.parse_args()
     return args
@@ -174,16 +170,12 @@
     lr = params["lr"]
     end_lr = params["end_lr"]
     weight_decay = params["weight_decay"]
-   
+
     # alpha parameter for the exponential moving averages used to compute B_simple
     noise_scale_alpha = params.get("noise_scale_alpha", 0.01)
 
     scheduler = util.gpt3_schedule(warmup_steps, anneal_steps, lr, end_lr)
-<<<<<<< HEAD
-    
-=======
-
->>>>>>> 7cd6f9b4
+
     opt = optax.chain(
         optax.scale(1 / gradient_accumulation_steps),
         clip_by_global_norm(1),
@@ -302,11 +294,8 @@
         print(f"Eval fn compiled in {time.time() - start:.06}s")
 
         wandb.init(project=params["wandb_project"], name=params["name"], config=params)
-<<<<<<< HEAD
         if args.log_generation: 
             text_table = wandb.Table(columns=["step", "sample_idx", "temp", "top_p", "val_loss", "prompt", "text"])
-=======
->>>>>>> 7cd6f9b4
 
         G_noise_avg = None
         S_noise_avg = None
@@ -397,6 +386,7 @@
 
             steps_per_sec = 1 / (time.time() - start)
             tokens_per_sec = tokens_per_step * steps_per_sec
+
             sequences_processed = sequences_per_step * step
             tokens_processed = tokens_per_step * step
 
@@ -456,12 +446,7 @@
                 "train/steps_per_sec": steps_per_sec,
                 "train/tokens_per_sec": tokens_per_sec,
                 "train/grad_norm": grad_norm,
-<<<<<<< HEAD
-                "train/learning_rate": float(scheduler(network.state["opt_state"][-1].count[0].item())),
-                "train/learning_rate_old": float(scheduler(step)),
-=======
                 'train/learning_rate': float(scheduler(step)),
->>>>>>> 7cd6f9b4
                 "sequences_processed": sequences_processed,
                 "tokens_processed": tokens_processed,
             }
