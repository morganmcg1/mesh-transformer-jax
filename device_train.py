import argparse
import json
import time

import jax
import numpy as np
import optax

import wandb
from tqdm import tqdm


from mesh_transformer import util
from mesh_transformer.checkpoint import read_ckpt, write_ckpt
from mesh_transformer.transformer_shard import CausalTransformer
from tfrecord_loader import TFRecordNewInputs
from smart_open import open
from google.cloud import storage
from google.cloud.exceptions import NotFound

from mesh_transformer.util import clip_by_global_norm, additive_weight_decay


def parse_args():
    # Parse command line arguments
    parser = argparse.ArgumentParser(description="""
    To use, download the full checkpoint archive, extract and upload to a GCS bucket, and set that as --tune-model-path
    Modify the config file:
        - set `model_dir` to where the checkpoints should be written during training
        - set `train_set`, `val_set` to index files for your data
        - set `tpu_size` to 8 (if on a v3-8)
        - set `warmup_steps`, `anneal_steps`, `lr`, `end_lr` to the lr schedule for your finetuning run
        - the global step will reset to 0, keep that in mind when writing your lr schedule
    To prepare data in the expected data format:
        - use the script `create_finetune_tfrecords.py` in this repo to create data in the expected format
        - upload the .tfrecords files to GCS
        - save their GCS paths to a index file under `data/`, see existing files for examples
    """,
    formatter_class=argparse.RawTextHelpFormatter)
    parser.add_argument("--config", type=str, default=None, help="Config file location")
    parser.add_argument("--tune-model-path", type=str, default=None, help="Base model to finetune")
    parser.add_argument("--fresh-opt", default=False, action="store_true", help="Use a newly initialized optimizer, ignoring any optimizer state saved in the base checkpoint")
    parser.add_argument("--wandb-project", type=str, default="mesh-transformer-jax", help="Weights & Biases project name")

    args = parser.parse_args()
    return args


def save(network, step, bucket, path, mp, aux=None, keep_n=3, delete_old=True):
    assert path
    client = storage.Client()

    if aux is None:
        aux = {}

    try:
        with open(f"gs://{bucket}/{path}/meta.json", "r") as f:
            meta = json.load(f)
    except:
        # create metadata file
        with open(f"gs://{bucket}/{path}/meta.json", "w") as f:
            json.dump({
                "step": 0,
                "checkpoints": [],
                "aux": {}
            }, f)

    # do sharded checkpoint writing
    start = time.time()
    res = []
    for shard_id in range(mp):
        write_ckpt(network.state, f"gs://{bucket}/{path}/step_{step}/", shard_id)

    print(f"Wrote checkpoint in {time.time() - start:.06}s")

    with open(f"gs://{bucket}/{path}/meta.json", "r") as f:
        meta = json.load(f)

    meta["step"] = step
    meta["checkpoints"].append(step)
    all_aux = meta.get("aux", {})

    while len(meta["checkpoints"]) > keep_n:
        ckpt_to_delete = meta["checkpoints"].pop(0)

        try:
            del all_aux[str(ckpt_to_delete)]
        except:
            print(f"failed to delete the aux state for {step}")

        if delete_old:
            print(f"deleting checkpoint {ckpt_to_delete}")
            for blob in client.list_blobs(bucket, prefix=f"{path}/step_{ckpt_to_delete}/"):
                # print(f"deleting {blob.name}")
                assert path in blob.name
                blob.delete()
        else:
            print(f"keeping checkpoint {ckpt_to_delete}")

    all_aux[step] = aux
    meta["aux"] = all_aux

    with open(f"gs://{bucket}/{path}/meta.json", "w") as f:
        json.dump(meta, f)


def train_step(network, data):
    inputs = {
        "obs": data[:, :, :-1],
        "target": data[:, :, 1:],
    }

    loss, last_loss, grad_norm, grad_norm_micro = network.train(inputs)

    return (
        np.array(loss).mean(),
        np.array(last_loss).mean(),
        np.array(grad_norm).mean(),
        np.array(grad_norm_micro).mean(),
    )


def eval_step(network, data):
    inputs = {
        "obs": data[:, :-1],
        "target": data[:, 1:],
    }

    out = network.eval(inputs)
    loss = out["loss"]

    return np.array(loss).mean()


if __name__ == "__main__":
    args = parse_args()
    params = json.load(open(args.config))

    gradient_accumulation_steps = params.get("gradient_accumulation_steps", 1)
    per_replica_batch = params["per_replica_batch"]
    cores_per_replica = params["cores_per_replica"]

    assert cores_per_replica <= 8

    bucket = params["bucket"]
    model_dir = params["model_dir"]
    layers = params["layers"]
    d_model = params["d_model"]
    n_heads = params["n_heads"]
    n_vocab = params["n_vocab"]
    seq = params["seq"]
    norm = params["norm"]

    val_batches = params["val_batches"]
    val_every = params["val_every"]
    ckpt_every = params["ckpt_every"]
    keep_every = params["keep_every"]
    eval_tasks = params["eval_harness_tasks"]
    total_steps = params["total_steps"]

    pe = params["pe"]
    assert pe in ["fixed", "rotary", "t5"]

    warmup_steps = params["warmup_steps"]
    anneal_steps = params["anneal_steps"]
    lr = params["lr"]
    end_lr = params["end_lr"]
    weight_decay = params["weight_decay"]

<<<<<<< HEAD
    scheduler = util.gpt3_schedule(warmup_steps, anneal_steps, lr, end_lr)
    
=======
    # alpha parameter for the exponential moving averages used to compute B_simple
    noise_scale_alpha = params.get("noise_scale_alpha", 0.01)

>>>>>>> a678e30e
    opt = optax.chain(
        optax.scale(1 / gradient_accumulation_steps),
        clip_by_global_norm(1),
        optax.scale_by_adam(),
        additive_weight_decay(weight_decay),
        optax.scale(-1),
        optax.scale_by_schedule(scheduler)
    )

    params["optimizer"] = opt

    start = time.time()
    tpu_size = jax.device_count()
    if tpu_size < cores_per_replica:
        msg = f"each shard needs a separate device, but device count ({tpu_size}) < shard count ({cores_per_replica})"
        raise ValueError(msg)
    print(f"jax devices: {tpu_size}")
    print(f"jax runtime initialized in {time.time() - start:.06}s")

    mesh_shape = (tpu_size // cores_per_replica, cores_per_replica)
    devices = np.array(jax.devices()).reshape(mesh_shape)

    # pick initial ckpt - based on tuning vs train from scratch

    step = 0
    initial_ckpt_state_path = None
    train_loader = None

    if args.tune_model_path:
        print('`--tune_model_path` passed: we are beginning a fine-tuning run')
        fine_tuning = True
        initial_ckpt_state_path = args.tune_model_path
    else:
        print('`--tune_model_path` not passed: we are continuing a fine-tuning run from a checkpoint (or we are not fine-tuning)')
        fine_tuning = False
        initial_ckpt_model_dir = model_dir
        initial_ckpt_path = f"gs://{bucket}/{initial_ckpt_model_dir}"
        meta_path = f"{initial_ckpt_path}/meta.json"

        try:
            with open(meta_path, "r") as f:
                meta = json.load(f)
            ckpt_step = meta["checkpoints"][-1]
            initial_ckpt_state_path = f"{initial_ckpt_path}/step_{ckpt_step}/"
            print(f"state will be restored from checkpoint {ckpt_step}")

            step = ckpt_step
            train_loader = meta['aux'][str(ckpt_step)].get("train_loader", None)
        except NotFound:
            # no checkpoint, start at zero
            print(f"No checkpoint to load at {initial_ckpt_path}. Training from scratch.")

    if initial_ckpt_state_path:
        print(f"path to load checkpoint from: {initial_ckpt_state_path}")
    else:
        print("not loading from a checkpoint")

    # set up datasets
    print("setting up datasets")

    train_dataset = TFRecordNewInputs(f"data/{params['train_set']}",
                                      batch_size=(
                                          gradient_accumulation_steps,
                                          per_replica_batch * tpu_size // cores_per_replica),
                                      sample_size=params['seq'],
                                      restore_state=train_loader)

    global_val_batch = per_replica_batch * tpu_size // cores_per_replica

    val_sets = {}

    for k, v in params["val_set"].items():
        val_sets[k] = TFRecordNewInputs(
            f"data/{v}", batch_size=(global_val_batch,), sample_size=seq
        )

    # tok/sec metrics
    sequences_per_step = gradient_accumulation_steps * (per_replica_batch * tpu_size // cores_per_replica)
    tokens_per_step = params['seq'] * sequences_per_step

    # load + run
    with jax.experimental.maps.mesh(devices, ('dp', 'mp')):
        print("initializing network")
        network = CausalTransformer(params)

        if initial_ckpt_state_path:
            print("loading network")
            if fine_tuning:
                # get the scheduler step stored in the just-initialized optimizer
                # should be zero
                init_sched_state = network.state["opt_state"][-1]

            start = time.time()
            network.state = read_ckpt(network.state, initial_ckpt_state_path, devices.shape[1], load_opt=(not args.fresh_opt))

            if fine_tuning:
                # overwrite the loaded scheduler step with zeros
                # this makes fine-tuning use the lr schedule in
                network.state["opt_state"][-1] = init_sched_state

            print(f"network loaded in {time.time() - start:.06}s")

        print('compiling train fn')
        start = time.time()
        loss, last_loss, grad_norm, grad_norm_micro = train_step(
            network, train_dataset.get_samples()
        )
        step += 1
        print(f"Train fn compiled in {time.time() - start:.06}s")

        print('compiling eval fn')
        start = time.time()
        for val_set in val_sets.values():
            eval_step(network, val_set.get_samples())
            val_set.reset()
        print(f"Eval fn compiled in {time.time() - start:.06}s")

        wandb.init(project=params["wandb_project"], name=params["name"], config=params)

        G_noise_avg = None
        S_noise_avg = None

        while True:
            if (step % ckpt_every == 1) or step == total_steps:
                print(f"saving a checkpoint for step {step}")
                save(network, step, bucket, model_dir,
                     mp=cores_per_replica,
                     aux={"train_loader": train_dataset.get_state()},
                     delete_old=True,
                     )

            if step % val_every == 1:  # 1 because we've already taken a step to compile train fn
                for name, val_set in val_sets.items():
                    val_loss = []
                    for i, _ in tqdm(zip(val_set.sample_once(), range(val_batches)),
                                     desc=f"validation for step {step}, set {name}",
                                     total=val_batches):
                        val_loss.append(eval_step(network, i))
                    val_set.reset()

                    val_loss = np.array(val_loss).mean()
                    print(f"validation loss for step {step}, set {name}: {val_loss}")

                    wandb.log({f'val/loss_{name}': float(val_loss)}, step)

            if step == total_steps:
                print("training completed!")
                exit()

            start = time.time()
            loss, last_loss, grad_norm, grad_norm_micro = train_step(
                network, train_dataset.get_samples()
            )
            step += 1

            steps_per_sec = 1 / (time.time() - start)
            tokens_per_sec = tokens_per_step * steps_per_sec

<<<<<<< HEAD
            wandb.log({'train/loss': loss, 
                'train/last_loss': last_loss, 
                'train/steps_per_sec': steps_per_sec, 
                'train/tokens_per_sec': tokens_per_sec,
                'train/learning_rate': float(scheduler(step))}, step)
=======
            sequences_processed = sequences_per_step * step
            tokens_processed = tokens_per_step * step

            ### compute summary stats about the gradient

            # converts from grads-summed-over-microbatch (what `CasualTransformer.train` computes)
            # to grads-averaged-over-microbatch (what we want)
            #
            # (when taking gradient steps, the same conversion happens inside the optimizer
            #  via optax.scale(1 / gradient_accumulation_steps))
            grad_norm = grad_norm / gradient_accumulation_steps

            # compute G_noise and S_noise
            # from "An Empirical Model of Large-Batch Training" Appendix A.1
            # here, B_big = gradient_accumulation_steps, and B_small = 1 for convenience
            gbsmall = grad_norm_micro ** 2
            gbbig = grad_norm ** 2
            G_noise = (gradient_accumulation_steps * gbbig - gbsmall) / (
                gradient_accumulation_steps - 1
            )
            S_noise = (gbsmall - gbbig) / (1 - 1 / gradient_accumulation_steps)

            noise_scale_stats = {
                "noise/G_noise": G_noise,
                "noise/S_noise": S_noise,
            }

            # heuristic to avoid reporting G_noise in very early training when gradients are large
            # (these take a long time to wash out of the moving average that defines B_simple)
            use_step_in_noise_avgs = gbbig < 2

            if use_step_in_noise_avgs:
                # compute moving averages of G_noise and S_noise, for B_simple
                if G_noise_avg is None:
                    G_noise_avg = G_noise
                else:
                    G_noise_avg = (1 - noise_scale_alpha) * G_noise_avg + noise_scale_alpha * G_noise

                if S_noise_avg is None:
                    S_noise_avg = S_noise
                else:
                    S_noise_avg = (1 - noise_scale_alpha) * S_noise_avg + noise_scale_alpha * S_noise

                B_simple = S_noise_avg / G_noise_avg

                noise_scale_stats.update(
                    {
                        "noise/G_noise_avg": G_noise_avg,
                        "noise/S_noise_avg": S_noise_avg,
                        "noise/B_simple": B_simple,
                    }
                )

            wandb_stats = {
                "train/loss": loss,
                "train/last_loss": last_loss,
                "train/steps_per_sec": steps_per_sec,
                "train/tokens_per_sec": tokens_per_sec,
                "train/grad_norm": grad_norm,
                "sequences_processed": sequences_processed,
                "tokens_processed": tokens_processed,
            }
            wandb_stats.update(noise_scale_stats)

            wandb.log(wandb_stats, step)
>>>>>>> a678e30e
<|MERGE_RESOLUTION|>--- conflicted
+++ resolved
@@ -166,15 +166,12 @@
     lr = params["lr"]
     end_lr = params["end_lr"]
     weight_decay = params["weight_decay"]
-
-<<<<<<< HEAD
+   
+    # alpha parameter for the exponential moving averages used to compute B_simple
+    noise_scale_alpha = params.get("noise_scale_alpha", 0.01)
+
     scheduler = util.gpt3_schedule(warmup_steps, anneal_steps, lr, end_lr)
     
-=======
-    # alpha parameter for the exponential moving averages used to compute B_simple
-    noise_scale_alpha = params.get("noise_scale_alpha", 0.01)
-
->>>>>>> a678e30e
     opt = optax.chain(
         optax.scale(1 / gradient_accumulation_steps),
         clip_by_global_norm(1),
@@ -332,14 +329,6 @@
 
             steps_per_sec = 1 / (time.time() - start)
             tokens_per_sec = tokens_per_step * steps_per_sec
-
-<<<<<<< HEAD
-            wandb.log({'train/loss': loss, 
-                'train/last_loss': last_loss, 
-                'train/steps_per_sec': steps_per_sec, 
-                'train/tokens_per_sec': tokens_per_sec,
-                'train/learning_rate': float(scheduler(step))}, step)
-=======
             sequences_processed = sequences_per_step * step
             tokens_processed = tokens_per_step * step
 
@@ -399,10 +388,10 @@
                 "train/steps_per_sec": steps_per_sec,
                 "train/tokens_per_sec": tokens_per_sec,
                 "train/grad_norm": grad_norm,
+                "train/learning_rate": float(scheduler(step)),
                 "sequences_processed": sequences_processed,
                 "tokens_processed": tokens_processed,
             }
             wandb_stats.update(noise_scale_stats)
 
-            wandb.log(wandb_stats, step)
->>>>>>> a678e30e
+            wandb.log(wandb_stats, step)