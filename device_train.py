import argparse
import json
import time

import jax
import numpy as np
import optax

import wandb
from tqdm import tqdm


from mesh_transformer import util
from mesh_transformer.checkpoint import read_ckpt, write_ckpt
from mesh_transformer.transformer_shard import CausalTransformer
from tfrecord_loader import TFRecordNewInputs
from smart_open import open
from google.cloud import storage
from google.cloud.exceptions import NotFound

from mesh_transformer.util import clip_by_global_norm, additive_weight_decay


def parse_args():
    # Parse command line arguments
    parser = argparse.ArgumentParser(description="""
    To use, download the full checkpoint archive, extract and upload to a GCS bucket, and set that as --tune-model-path
    Modify the config file:
        - set `model_dir` to where the checkpoints should be written during training
        - set `train_set`, `val_set` to index files for your data
        - set `tpu_size` to 8 (if on a v3-8)
        - set `warmup_steps`, `anneal_steps`, `lr`, `end_lr` to the lr schedule for your finetuning run
        - the global step will reset to 0, keep that in mind when writing your lr schedule
        - set `name` to specify the name of the Weights & Biases run
        - set `wandb_project` to specify the Weights & Biases project to log to
    To prepare data in the expected data format:
        - use the script `create_finetune_tfrecords.py` in this repo to create data in the expected format
        - upload the .tfrecords files to GCS
        - save their GCS paths to a index file under `data/`, see existing files for examples
    """,
    formatter_class=argparse.RawTextHelpFormatter)
    parser.add_argument("--config", type=str, default=None, help="Config file location")
    parser.add_argument("--tune-model-path", type=str, default=None, help="Base model to finetune")
    parser.add_argument("--fresh-opt", default=False, action="store_true", help="Use a newly initialized optimizer, ignoring any optimizer state saved in the base checkpoint")

    args = parser.parse_args()
    return args


def save(network, step, bucket, path, mp, aux=None, keep_n=3, delete_old=True, wandb_artifacts=None):
    assert path
    client = storage.Client()

    if aux is None:
        aux = {}

    try:
        with open(f"gs://{bucket}/{path}/meta.json", "r") as f:
            meta = json.load(f)
    except:
        # create metadata file
        with open(f"gs://{bucket}/{path}/meta.json", "w") as f:
            json.dump({
                "step": 0,
                "checkpoints": [],
                "aux": {}
            }, f)

    # do sharded checkpoint writing
    start = time.time()
    res = []
    for shard_id in range(mp):
        write_ckpt(network.state, f"gs://{bucket}/{path}/step_{step}/", shard_id)
        # # Write artifacts file
        # if wandb_artifacts is not None:
        #     wandb_artifacts[shard_id].add_file(f"gs://{bucket}/{path}/step_{step}/{shard_id}")
        #     wandb.log_artifact(wandb_artifacts[shard_id], aliases=[f'step={step}',f'shard={shard_id}'])

    print(f"Wrote checkpoint in {time.time() - start:.06}s")

    with open(f"gs://{bucket}/{path}/meta.json", "r") as f:
        meta = json.load(f)

    meta["step"] = step
    meta["checkpoints"].append(step)
    all_aux = meta.get("aux", {})

    while len(meta["checkpoints"]) > keep_n:
        ckpt_to_delete = meta["checkpoints"].pop(0)

        try:
            del all_aux[str(ckpt_to_delete)]
        except:
            print(f"failed to delete the aux state for {step}")

        if delete_old:
            print(f"deleting checkpoint {ckpt_to_delete}")
            for blob in client.list_blobs(bucket, prefix=f"{path}/step_{ckpt_to_delete}/"):
                # print(f"deleting {blob.name}")
                assert path in blob.name
                blob.delete()
        else:
            print(f"keeping checkpoint {ckpt_to_delete}")

    all_aux[step] = aux
    meta["aux"] = all_aux

    with open(f"gs://{bucket}/{path}/meta.json", "w") as f:
        json.dump(meta, f)


def train_step(network, data):
    inputs = {
        "obs": data[:, :, :-1],
        "target": data[:, :, 1:],
    }

    loss, last_loss, grad_norm, grad_norm_micro = network.train(inputs)

    return (
        np.array(loss).mean(),
        np.array(last_loss).mean(),
        np.array(grad_norm).mean(),
        np.array(grad_norm_micro).mean(),
    )


def eval_step(network, data):
    inputs = {
        "obs": data[:, :-1],
        "target": data[:, 1:],
    }

    out = network.eval(inputs)
    loss = out["loss"]

    return np.array(loss).mean()


if __name__ == "__main__":
    args = parse_args()
    params = json.load(open(args.config))

    gradient_accumulation_steps = params.get("gradient_accumulation_steps", 1)
    per_replica_batch = params["per_replica_batch"]
    cores_per_replica = params["cores_per_replica"]

    assert cores_per_replica <= 8

    bucket = params["bucket"]
    model_dir = params["model_dir"]
    layers = params["layers"]
    d_model = params["d_model"]
    n_heads = params["n_heads"]
    n_vocab = params["n_vocab"]
    seq = params["seq"]
    norm = params["norm"]

    val_batches = params["val_batches"]
    val_every = params["val_every"]
    ckpt_every = params["ckpt_every"]
    keep_every = params["keep_every"]
    eval_tasks = params["eval_harness_tasks"]
    total_steps = params["total_steps"]

    pe = params["pe"]
    assert pe in ["fixed", "rotary", "t5"]

    warmup_steps = params["warmup_steps"]
    anneal_steps = params["anneal_steps"]
    lr = params["lr"]
    end_lr = params["end_lr"]
    weight_decay = params["weight_decay"]
   
    # alpha parameter for the exponential moving averages used to compute B_simple
    noise_scale_alpha = params.get("noise_scale_alpha", 0.01)

    scheduler = util.gpt3_schedule(warmup_steps, anneal_steps, lr, end_lr)
<<<<<<< HEAD
=======
    
>>>>>>> 0f9b555f
    opt = optax.chain(
        optax.scale(1 / gradient_accumulation_steps),
        clip_by_global_norm(1),
        optax.scale_by_adam(),
        additive_weight_decay(weight_decay),
        optax.scale(-1),
        optax.scale_by_schedule(scheduler)
    )

    params["optimizer"] = opt

    start = time.time()
    tpu_size = jax.device_count()
    if tpu_size < cores_per_replica:
        msg = f"each shard needs a separate device, but device count ({tpu_size}) < shard count ({cores_per_replica})"
        raise ValueError(msg)
    print(f"jax devices: {tpu_size}")
    print(f"jax runtime initialized in {time.time() - start:.06}s")

    mesh_shape = (tpu_size // cores_per_replica, cores_per_replica)
    devices = np.array(jax.devices()).reshape(mesh_shape)

    # pick initial ckpt - based on tuning vs train from scratch

    step = 0
    initial_ckpt_state_path = None
    train_loader = None

    if args.tune_model_path:
        print('`--tune_model_path` passed: we are beginning a fine-tuning run')
        fine_tuning = True
        initial_ckpt_state_path = args.tune_model_path
    else:
        print('`--tune_model_path` not passed: we are continuing a fine-tuning run from a checkpoint (or we are not fine-tuning)')
        fine_tuning = False
        initial_ckpt_model_dir = model_dir
        initial_ckpt_path = f"gs://{bucket}/{initial_ckpt_model_dir}"
        meta_path = f"{initial_ckpt_path}/meta.json"

        try:
            with open(meta_path, "r") as f:
                meta = json.load(f)
            ckpt_step = meta["checkpoints"][-1]
            initial_ckpt_state_path = f"{initial_ckpt_path}/step_{ckpt_step}/"
            print(f"state will be restored from checkpoint {ckpt_step}")

            step = ckpt_step
            train_loader = meta['aux'][str(ckpt_step)].get("train_loader", None)
        except NotFound:
            # no checkpoint, start at zero
            print(f"No checkpoint to load at {initial_ckpt_path}. Training from scratch.")

    if initial_ckpt_state_path:
        print(f"path to load checkpoint from: {initial_ckpt_state_path}")
    else:
        print("not loading from a checkpoint")

    # set up datasets
    print("setting up datasets")

    train_dataset = TFRecordNewInputs(f"data/{params['train_set']}",
                                      batch_size=(
                                          gradient_accumulation_steps,
                                          per_replica_batch * tpu_size // cores_per_replica),
                                      sample_size=params['seq'],
                                      restore_state=train_loader)

    global_val_batch = per_replica_batch * tpu_size // cores_per_replica

    val_sets = {}

    for k, v in params["val_set"].items():
        val_sets[k] = TFRecordNewInputs(
            f"data/{v}", batch_size=(global_val_batch,), sample_size=seq
        )

    # tok/sec metrics
    sequences_per_step = gradient_accumulation_steps * (per_replica_batch * tpu_size // cores_per_replica)
    tokens_per_step = params['seq'] * sequences_per_step

    # load + run
    with jax.experimental.maps.mesh(devices, ('dp', 'mp')):
        print("initializing network")
        network = CausalTransformer(params)

        if initial_ckpt_state_path:
            print("loading network")
            if fine_tuning:
                # get the scheduler step stored in the just-initialized optimizer
                # should be zero
                init_sched_state = network.state["opt_state"][-1]

            start = time.time()
            network.state = read_ckpt(network.state, initial_ckpt_state_path, devices.shape[1], load_opt=(not args.fresh_opt))

            if fine_tuning:
                # overwrite the loaded scheduler step with zeros
                # this makes fine-tuning use the lr schedule in
                network.state["opt_state"][-1] = init_sched_state

            print(f"network loaded in {time.time() - start:.06}s")

        print('compiling train fn')
        start = time.time()
        loss, last_loss, grad_norm, grad_norm_micro = train_step(
            network, train_dataset.get_samples()
        )
        step += 1
        print(f"Train fn compiled in {time.time() - start:.06}s")

        print('compiling eval fn')
        start = time.time()
        for val_set in val_sets.values():
            eval_step(network, val_set.get_samples())
            val_set.reset()
        print(f"Eval fn compiled in {time.time() - start:.06}s")

<<<<<<< HEAD
        # wandb setup
        wandb.init(project='mesh-transformer-jax', name=params["name"], config=params)
        # setup W&B Artifacts
        wandb_checkpoints = []
        for s in range(cores_per_replica):
            art = wandb.Artifact(f'gpt-j-prosecraft_shard_{s}', type='model_shard')
            wandb_checkpoints.append(art)
=======
        project = params.get("wandb_project", "mesh-transformer-jax")
        wandb.init(project=project, name=params["name"], config=params)

        G_noise_avg = None
        S_noise_avg = None
>>>>>>> 0f9b555f

        while True:
            if (step % ckpt_every == 1) or step == total_steps:
                print(f"saving a checkpoint for step {step}")
                save(network, step, bucket, model_dir,
                     mp=cores_per_replica,
                     aux={"train_loader": train_dataset.get_state()},
                     delete_old=True,
                     wandb_artifacts=wandb_checkpoints
                     )

            if step % val_every == 1:  # 1 because we've already taken a step to compile train fn
                for name, val_set in val_sets.items():
                    val_loss = []
                    for i, _ in tqdm(zip(val_set.sample_once(), range(val_batches)),
                                     desc=f"validation for step {step}, set {name}",
                                     total=val_batches):
                        val_loss.append(eval_step(network, i))
                    val_set.reset()

                    val_loss = np.array(val_loss).mean()
                    print(f"validation loss for step {step}, set {name}: {val_loss}")

                    wandb.log({f'val/loss_{name}': float(val_loss)}, step)

            if step == total_steps:
                print("training completed!")
                exit()

            start = time.time()
            loss, last_loss, grad_norm, grad_norm_micro = train_step(
                network, train_dataset.get_samples()
            )
            step += 1

            steps_per_sec = 1 / (time.time() - start)
            tokens_per_sec = tokens_per_step * steps_per_sec
<<<<<<< HEAD

            wandb.log({
                'train/loss': loss, 
                'train/last_loss': last_loss, 
                'train/steps_per_sec': steps_per_sec, 
                'train/tokens_per_sec': tokens_per_sec,
                'train/learning_rate': float(scheduler(step))
            }, step)
=======
            sequences_processed = sequences_per_step * step
            tokens_processed = tokens_per_step * step

            ### compute summary stats about the gradient

            # converts from grads-summed-over-microbatch (what `CasualTransformer.train` computes)
            # to grads-averaged-over-microbatch (what we want)
            #
            # (when taking gradient steps, the same conversion happens inside the optimizer
            #  via optax.scale(1 / gradient_accumulation_steps))
            grad_norm = grad_norm / gradient_accumulation_steps

            # compute G_noise and S_noise
            # from "An Empirical Model of Large-Batch Training" Appendix A.1
            # here, B_big = gradient_accumulation_steps, and B_small = 1 for convenience
            gbsmall = grad_norm_micro ** 2
            gbbig = grad_norm ** 2
            G_noise = (gradient_accumulation_steps * gbbig - gbsmall) / (
                gradient_accumulation_steps - 1
            )
            S_noise = (gbsmall - gbbig) / (1 - 1 / gradient_accumulation_steps)

            noise_scale_stats = {
                "noise/G_noise": G_noise,
                "noise/S_noise": S_noise,
            }

            # heuristic to avoid reporting G_noise in very early training when gradients are large
            # (these take a long time to wash out of the moving average that defines B_simple)
            use_step_in_noise_avgs = gbbig < 2

            if use_step_in_noise_avgs:
                # compute moving averages of G_noise and S_noise, for B_simple
                if G_noise_avg is None:
                    G_noise_avg = G_noise
                else:
                    G_noise_avg = (1 - noise_scale_alpha) * G_noise_avg + noise_scale_alpha * G_noise

                if S_noise_avg is None:
                    S_noise_avg = S_noise
                else:
                    S_noise_avg = (1 - noise_scale_alpha) * S_noise_avg + noise_scale_alpha * S_noise

                B_simple = S_noise_avg / G_noise_avg

                noise_scale_stats.update(
                    {
                        "noise/G_noise_avg": G_noise_avg,
                        "noise/S_noise_avg": S_noise_avg,
                        "noise/B_simple": B_simple,
                    }
                )

            wandb_stats = {
                "train/loss": loss,
                "train/last_loss": last_loss,
                "train/steps_per_sec": steps_per_sec,
                "train/tokens_per_sec": tokens_per_sec,
                "train/grad_norm": grad_norm,
                "train/learning_rate": float(scheduler(network.state["opt_state"][-1].count[0].item())),
                "sequences_processed": sequences_processed,
                "tokens_processed": tokens_processed,
            }
            wandb_stats.update(noise_scale_stats)

            wandb.log(wandb_stats, step)
>>>>>>> 0f9b555f
<|MERGE_RESOLUTION|>--- conflicted
+++ resolved
@@ -176,10 +176,7 @@
     noise_scale_alpha = params.get("noise_scale_alpha", 0.01)
 
     scheduler = util.gpt3_schedule(warmup_steps, anneal_steps, lr, end_lr)
-<<<<<<< HEAD
-=======
-    
->>>>>>> 0f9b555f
+
     opt = optax.chain(
         optax.scale(1 / gradient_accumulation_steps),
         clip_by_global_norm(1),
@@ -297,21 +294,11 @@
             val_set.reset()
         print(f"Eval fn compiled in {time.time() - start:.06}s")
 
-<<<<<<< HEAD
-        # wandb setup
-        wandb.init(project='mesh-transformer-jax', name=params["name"], config=params)
-        # setup W&B Artifacts
-        wandb_checkpoints = []
-        for s in range(cores_per_replica):
-            art = wandb.Artifact(f'gpt-j-prosecraft_shard_{s}', type='model_shard')
-            wandb_checkpoints.append(art)
-=======
         project = params.get("wandb_project", "mesh-transformer-jax")
         wandb.init(project=project, name=params["name"], config=params)
 
         G_noise_avg = None
         S_noise_avg = None
->>>>>>> 0f9b555f
 
         while True:
             if (step % ckpt_every == 1) or step == total_steps:
@@ -349,16 +336,7 @@
 
             steps_per_sec = 1 / (time.time() - start)
             tokens_per_sec = tokens_per_step * steps_per_sec
-<<<<<<< HEAD
-
-            wandb.log({
-                'train/loss': loss, 
-                'train/last_loss': last_loss, 
-                'train/steps_per_sec': steps_per_sec, 
-                'train/tokens_per_sec': tokens_per_sec,
-                'train/learning_rate': float(scheduler(step))
-            }, step)
-=======
+
             sequences_processed = sequences_per_step * step
             tokens_processed = tokens_per_step * step
 
@@ -424,5 +402,4 @@
             }
             wandb_stats.update(noise_scale_stats)
 
-            wandb.log(wandb_stats, step)
->>>>>>> 0f9b555f
+            wandb.log(wandb_stats, step)